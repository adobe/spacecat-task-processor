--- conflicted
+++ resolved
@@ -17,11 +17,7 @@
 
 /**
  * Gets the IMS tenant ID from the organization
-<<<<<<< HEAD
  * @param {string} imsOrgId - The IMS organization ID
-=======
- * @param {object} imsOrgId - The IMS organization ID
->>>>>>> a47b17d4
  * @param {object} organization - The organization object
  * @param {object} context - The context object
  * @param {object} log - The log object
@@ -90,15 +86,11 @@
       }
       return ok({ message: 'Organization not found' });
     }
-    imsTenantId = getImsTenantId(imsOrgId, organization, context, log);
+    imsTenantId = await getImsTenantId(imsOrgId, organization, context, log, env, slackContext);
   } catch (error) {
     log.error(`Error finding organization for organizationId: ${organizationId}`, error);
   }
 
-<<<<<<< HEAD
-  const imsTenantId = await getImsTenantId(imsOrgId, organization, context, log, env, slackContext);
-=======
->>>>>>> a47b17d4
   const demoUrl = `${experienceUrl}?organizationId=${organizationId}#/@${imsTenantId}/sites-optimizer/sites/${siteId}/home`;
   const slackMessage = `:white_check_mark: Setup complete for site ${siteUrl}! Access your environment here: ${demoUrl}`;
 
