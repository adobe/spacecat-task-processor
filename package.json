--- conflicted
+++ resolved
@@ -70,28 +70,16 @@
     "@adobe/helix-shared-secrets": "2.2.10",
     "@adobe/helix-shared-wrap": "2.0.2",
     "@adobe/helix-status": "10.1.5",
-<<<<<<< HEAD
     "@adobe/helix-universal": "5.2.3",
     "@adobe/helix-universal-logger": "3.0.28",
-    "@adobe/spacecat-shared-data-access": "2.73.1",
+    "@adobe/spacecat-shared-data-access": "2.74.0",
     "@adobe/spacecat-shared-google-client": "^1.0.0",
-=======
-    "@adobe/spacecat-shared-rum-api-client": "2.38.4",
-    "@adobe/helix-universal": "5.2.3",
-    "@adobe/helix-universal-logger": "3.0.28",
-    "@adobe/spacecat-shared-ims-client": "1.8.13",
-    "@adobe/spacecat-shared-data-access": "2.74.0",
->>>>>>> cdac6a69
     "@adobe/spacecat-shared-http-utils": "1.17.7",
     "@adobe/spacecat-shared-ims-client": "1.8.13",
     "@adobe/spacecat-shared-rum-api-client": "2.38.3",
     "@adobe/spacecat-shared-slack-client": "^1.3.12",
-<<<<<<< HEAD
-    "@adobe/spacecat-shared-utils": "^1.59.4",
+    "@adobe/spacecat-shared-utils": "^1.19.5",
     "@aws-sdk/client-cloudwatch-logs": "3.893.0",
-=======
-    "@adobe/spacecat-shared-utils": "1.63.0",
->>>>>>> cdac6a69
     "@aws-sdk/client-lambda": "3.893.0",
     "@aws-sdk/client-sqs": "3.893.0",
     "@aws-sdk/credential-provider-node": "3.893.0",
