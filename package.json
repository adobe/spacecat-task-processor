{
  "name": "@adobe/spacecat-task-processor",
  "version": "1.3.15",
  "description": "SpaceCat Task Processor",
  "main": "src/index.js",
  "type": "module",
  "engines": {
    "node": ">=22.0.0 <23.0.0",
    "npm": ">=10.9.0 <12.0.0"
  },
  "scripts": {
    "start": "nodemon",
    "test": "c8 mocha -i -g 'Post-Deploy' --spec=test/**/*.test.js",
    "test-postdeploy": "mocha -g 'Post-Deploy' --spec=test/**/*.test.js",
    "lint": "eslint .",
    "lint:fix": "eslint . --fix",
    "logs": "aws logs tail /aws/lambda/spacecat-services--task-processor",
    "semantic-release": "semantic-release",
    "semantic-release-dry": "semantic-release --dry-run --no-ci --branches $CI_BRANCH",
    "build": "hedy -v --test-bundle",
    "deploy": "hedy -v --deploy --aws-deploy-bucket=spacecat-prod-deploy --pkgVersion=latest",
    "deploy-stage": "hedy -v --deploy --aws-deploy-bucket=spacecat-stage-deploy --pkgVersion=latest",
    "deploy-dev": "hedy -v --deploy --pkgVersion=ci$CI_BUILD_NUM -l latest --aws-deploy-bucket=spacecat-dev-deploy --cleanup-ci=24h",
    "deploy-secrets": "hedy --aws-update-secrets --params-file=secrets/secrets.env",
    "prepare": "husky",
    "local-build": "sam build",
    "local-run": "sam local invoke",
    "local-watch": "node scripts/watch-and-copy.js"
  },
  "wsk": {
    "target": "aws",
    "name": "spacecat-services/task-processor@${version}",
    "memory": 6144,
    "awsRole!important": "arn:aws:iam::${env.AWS_ACCOUNT_ID}:role/spacecat-role-lambda-generic",
    "testUrl": "/_status_check/healthcheck.json",
    "awsAttachAuthorizer": "",
    "dev": {
      "params-file": "secrets/dev-secrets.json"
    },
    "fastlyServiceId!important": "",
    "timeout": 900000,
    "nodeVersion": 22,
    "static": [
      "static/cls1.md",
      "static/cls2.md",
      "static/inp1.md",
      "static/lcp1.md",
      "static/lcp2.md",
      "static/lcp3.md"
    ]
  },
  "repository": {
    "type": "git",
    "url": "https://github.com/adobe/spacecat-task-processor"
  },
  "author": "",
  "license": "Apache-2.0",
  "bugs": {
    "url": "https://github.com/adobe/spacecat-task-processor/issues"
  },
  "homepage": "https://github.com/adobe/spacecat-task-processor#readme",
  "mocha": {
    "require": "test/setup-env.js",
    "recursive": "true",
    "reporter": "mocha-multi-reporters",
    "reporter-options": "configFile=.mocha-multi.json"
  },
  "dependencies": {
    "@adobe/fetch": "4.2.3",
    "@adobe/helix-shared-secrets": "2.2.10",
    "@adobe/helix-shared-wrap": "2.0.2",
    "@adobe/helix-status": "10.1.5",
    "@adobe/spacecat-shared-rum-api-client": "2.38.8",
    "@adobe/helix-universal": "5.2.3",
    "@adobe/helix-universal-logger": "3.0.28",
    "@adobe/spacecat-shared-ims-client": "1.9.1",
    "@adobe/spacecat-shared-data-access": "2.77.0",
    "@adobe/spacecat-shared-http-utils": "1.17.9",
    "@adobe/spacecat-shared-google-client": "^1.0.0",
    "@adobe/spacecat-shared-slack-client": "^1.3.12",
<<<<<<< HEAD
    "@adobe/spacecat-shared-utils": "1.69.1",
    "@aws-sdk/client-cloudwatch-logs": "3.893.0",
=======
    "@adobe/spacecat-shared-utils": "1.69.2",
>>>>>>> 29dddbed
    "@aws-sdk/client-lambda": "3.917.0",
    "@aws-sdk/client-sqs": "3.917.0",
    "@aws-sdk/credential-provider-node": "3.917.0",
    "aws-xray-sdk": "3.11.0",
    "cheerio": "1.1.2",
    "diff": "8.0.2",
    "franc-min": "6.2.0",
    "get-xpath": "3.3.0",
    "jsdom": "27.0.1",
    "urijs": "1.19.11"
  },
  "devDependencies": {
    "@adobe/eslint-config-helix": "3.0.12",
    "@adobe/helix-deploy": "https://gitpkg.now.sh/alinarublea/helix-deploy?main",
    "@adobe/helix-universal": "5.2.3",
    "@adobe/helix-universal-devserver": "1.1.141",
    "@adobe/semantic-release-coralogix": "1.1.40",
    "@adobe/semantic-release-skms-cmr": "1.1.5",
    "@eslint/config-helpers": "0.4.1",
    "@redocly/cli": "2.8.0",
    "@semantic-release/changelog": "6.0.3",
    "@semantic-release/exec": "7.1.0",
    "@semantic-release/git": "10.0.1",
    "@semantic-release/npm": "13.1.1",
    "@typescript-eslint/eslint-plugin": "8.46.2",
    "@typescript-eslint/parser": "8.46.2",
    "c8": "10.1.3",
    "chai": "6.2.0",
    "chai-as-promised": "8.0.2",
    "chokidar": "4.0.3",
    "dotenv": "17.2.3",
    "eslint": "9.38.0",
    "esmock": "2.7.3",
    "husky": "9.1.7",
    "junit-report-builder": "5.1.1",
    "lint-staged": "16.2.6",
    "mocha": "11.7.4",
    "mocha-multi-reporters": "1.5.1",
    "mocha-suppress-logs": "0.6.0",
    "nock": "14.0.10",
    "nodemon": "3.1.10",
    "semantic-release": "25.0.1",
    "sinon": "21.0.0",
    "sinon-chai": "4.0.1",
    "typescript": "5.9.3",
    "yaml": "2.8.1"
  },
  "lint-staged": {
    "*.js": "eslint",
    "*.ts": "eslint",
    "*.cjs": "eslint"
  },
  "nodemonConfig": {
    "exec": "node --inspect ./test/dev/server.mjs",
    "watch": [
      ".env",
      "."
    ],
    "ext": ".js, .cjs, .ejs, .css"
  }
}<|MERGE_RESOLUTION|>--- conflicted
+++ resolved
@@ -78,12 +78,8 @@
     "@adobe/spacecat-shared-http-utils": "1.17.9",
     "@adobe/spacecat-shared-google-client": "^1.0.0",
     "@adobe/spacecat-shared-slack-client": "^1.3.12",
-<<<<<<< HEAD
-    "@adobe/spacecat-shared-utils": "1.69.1",
+    "@adobe/spacecat-shared-utils": "1.69.2",
     "@aws-sdk/client-cloudwatch-logs": "3.893.0",
-=======
-    "@adobe/spacecat-shared-utils": "1.69.2",
->>>>>>> 29dddbed
     "@aws-sdk/client-lambda": "3.917.0",
     "@aws-sdk/client-sqs": "3.917.0",
     "@aws-sdk/credential-provider-node": "3.917.0",
