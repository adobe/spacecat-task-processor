--- conflicted
+++ resolved
@@ -78,18 +78,11 @@
     "@adobe/spacecat-shared-http-utils": "1.17.9",
     "@adobe/spacecat-shared-google-client": "^1.0.0",
     "@adobe/spacecat-shared-slack-client": "^1.3.12",
-<<<<<<< HEAD
-    "@adobe/spacecat-shared-utils": "1.69.2",
     "@aws-sdk/client-cloudwatch-logs": "3.893.0",
-    "@aws-sdk/client-lambda": "3.917.0",
-    "@aws-sdk/client-sqs": "3.917.0",
-    "@aws-sdk/credential-provider-node": "3.917.0",
-=======
     "@adobe/spacecat-shared-utils": "1.69.3",
     "@aws-sdk/client-lambda": "3.922.0",
     "@aws-sdk/client-sqs": "3.922.0",
     "@aws-sdk/credential-provider-node": "3.922.0",
->>>>>>> c5b9e408
     "aws-xray-sdk": "3.11.0",
     "cheerio": "1.1.2",
     "diff": "8.0.2",
