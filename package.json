{
  "name": "@adobe/spacecat-task-processor",
  "version": "1.2.8",
  "description": "SpaceCat Task Processor",
  "main": "src/index.js",
  "type": "module",
  "engines": {
    "node": ">=22.0.0 <23.0.0",
    "npm": ">=10.9.0 <12.0.0"
  },
  "scripts": {
    "start": "nodemon",
    "test": "c8 mocha -i -g 'Post-Deploy' --spec=test/**/*.test.js",
    "test-postdeploy": "mocha -g 'Post-Deploy' --spec=test/**/*.test.js",
    "lint": "eslint .",
    "lint:fix": "eslint . --fix",
    "logs": "aws logs tail /aws/lambda/spacecat-services--task-processor",
    "semantic-release": "semantic-release",
    "semantic-release-dry": "semantic-release --dry-run --no-ci --branches $CI_BRANCH",
    "build": "hedy -v --test-bundle",
    "deploy": "hedy -v --deploy --aws-deploy-bucket=spacecat-prod-deploy --pkgVersion=latest",
    "deploy-stage": "hedy -v --deploy --aws-deploy-bucket=spacecat-stage-deploy --pkgVersion=latest",
    "deploy-dev": "hedy -v --deploy --pkgVersion=ci$CI_BUILD_NUM -l latest --aws-deploy-bucket=spacecat-dev-deploy --cleanup-ci=24h",
    "deploy-secrets": "hedy --aws-update-secrets --params-file=secrets/secrets.env",
    "prepare": "husky",
    "local-build": "sam build",
    "local-run": "sam local invoke",
    "local-watch": "node scripts/watch-and-copy.js"
  },
  "wsk": {
    "target": "aws",
    "name": "spacecat-services/task-processor@${version}",
    "memory": 6144,
    "awsRole!important": "arn:aws:iam::${env.AWS_ACCOUNT_ID}:role/spacecat-role-lambda-generic",
    "testUrl": "/_status_check/healthcheck.json",
    "awsAttachAuthorizer": "",
    "dev": {
      "params-file": "secrets/dev-secrets.json"
    },
    "fastlyServiceId!important": "",
    "timeout": 900000,
    "nodeVersion": 22,
    "static": [
      "static/cls1.md",
      "static/cls2.md",
      "static/inp1.md",
      "static/lcp1.md",
      "static/lcp2.md",
      "static/lcp3.md"
    ]
  },
  "repository": {
    "type": "git",
    "url": "https://github.com/adobe/spacecat-task-processor"
  },
  "author": "",
  "license": "Apache-2.0",
  "bugs": {
    "url": "https://github.com/adobe/spacecat-task-processor/issues"
  },
  "homepage": "https://github.com/adobe/spacecat-task-processor#readme",
  "mocha": {
    "require": "test/setup-env.js",
    "recursive": "true",
    "reporter": "mocha-multi-reporters",
    "reporter-options": "configFile=.mocha-multi.json"
  },
  "dependencies": {
    "@adobe/fetch": "4.2.3",
    "@adobe/helix-shared-secrets": "2.2.10",
    "@adobe/helix-shared-wrap": "2.0.2",
    "@adobe/helix-status": "10.1.5",
<<<<<<< HEAD
    "@adobe/spacecat-shared-rum-api-client": "2.38.0",
    "@adobe/spacecat-shared-google-client": "^1.0.0",
=======
    "@adobe/spacecat-shared-rum-api-client": "2.38.1",
>>>>>>> 1108d690
    "@adobe/helix-universal": "5.2.3",
    "@adobe/helix-universal-logger": "3.0.28",
    "@adobe/spacecat-shared-ims-client": "1.8.13",
    "@adobe/spacecat-shared-data-access": "2.69.2",
    "@adobe/spacecat-shared-http-utils": "1.17.6",
    "@adobe/spacecat-shared-slack-client": "^1.3.12",
<<<<<<< HEAD
    "@adobe/spacecat-shared-utils": "1.56.0",
    "@aws-sdk/client-cloudwatch-logs": "3.893.0",
=======
    "@adobe/spacecat-shared-utils": "1.59.0",
>>>>>>> 1108d690
    "@aws-sdk/client-lambda": "3.893.0",
    "@aws-sdk/client-sqs": "3.893.0",
    "@aws-sdk/credential-provider-node": "3.893.0",
    "aws-xray-sdk": "3.10.3",
    "cheerio": "1.1.2",
    "diff": "8.0.2",
    "franc-min": "6.2.0",
    "get-xpath": "3.3.0",
    "jsdom": "26.1.0",
    "urijs": "1.19.11"
  },
  "devDependencies": {
    "@adobe/eslint-config-helix": "3.0.11",
    "@adobe/helix-deploy": "https://gitpkg.now.sh/alinarublea/helix-deploy?main",
    "@adobe/helix-universal": "5.2.3",
    "@adobe/helix-universal-devserver": "1.1.141",
    "@adobe/semantic-release-coralogix": "1.1.39",
    "@adobe/semantic-release-skms-cmr": "1.1.5",
    "@eslint/config-helpers": "0.3.1",
    "@redocly/cli": "2.1.5",
    "@semantic-release/changelog": "6.0.3",
    "@semantic-release/exec": "7.1.0",
    "@semantic-release/git": "10.0.1",
    "@semantic-release/npm": "12.0.2",
    "@typescript-eslint/eslint-plugin": "8.44.0",
    "@typescript-eslint/parser": "8.44.0",
    "c8": "10.1.3",
    "chai": "6.0.1",
    "chai-as-promised": "8.0.2",
    "chokidar": "4.0.3",
    "dotenv": "17.2.2",
    "eslint": "9.36.0",
    "esmock": "2.7.3",
    "husky": "9.1.7",
    "junit-report-builder": "5.1.1",
    "lint-staged": "16.1.6",
    "mocha": "11.7.2",
    "mocha-multi-reporters": "1.5.1",
    "mocha-suppress-logs": "0.6.0",
    "nock": "14.0.10",
    "nodemon": "3.1.10",
    "semantic-release": "24.2.9",
    "sinon": "21.0.0",
    "sinon-chai": "4.0.1",
    "typescript": "5.9.2",
    "yaml": "2.8.1"
  },
  "lint-staged": {
    "*.js": "eslint",
    "*.ts": "eslint",
    "*.cjs": "eslint"
  },
  "nodemonConfig": {
    "exec": "node --inspect ./test/dev/server.mjs",
    "watch": [
      ".env",
      "."
    ],
    "ext": ".js, .cjs, .ejs, .css"
  }
}<|MERGE_RESOLUTION|>--- conflicted
+++ resolved
@@ -70,24 +70,16 @@
     "@adobe/helix-shared-secrets": "2.2.10",
     "@adobe/helix-shared-wrap": "2.0.2",
     "@adobe/helix-status": "10.1.5",
-<<<<<<< HEAD
-    "@adobe/spacecat-shared-rum-api-client": "2.38.0",
+    "@adobe/spacecat-shared-rum-api-client": "2.38.1",
     "@adobe/spacecat-shared-google-client": "^1.0.0",
-=======
-    "@adobe/spacecat-shared-rum-api-client": "2.38.1",
->>>>>>> 1108d690
     "@adobe/helix-universal": "5.2.3",
     "@adobe/helix-universal-logger": "3.0.28",
     "@adobe/spacecat-shared-ims-client": "1.8.13",
     "@adobe/spacecat-shared-data-access": "2.69.2",
     "@adobe/spacecat-shared-http-utils": "1.17.6",
     "@adobe/spacecat-shared-slack-client": "^1.3.12",
-<<<<<<< HEAD
-    "@adobe/spacecat-shared-utils": "1.56.0",
+    "@adobe/spacecat-shared-utils": "1.59.0",
     "@aws-sdk/client-cloudwatch-logs": "3.893.0",
-=======
-    "@adobe/spacecat-shared-utils": "1.59.0",
->>>>>>> 1108d690
     "@aws-sdk/client-lambda": "3.893.0",
     "@aws-sdk/client-sqs": "3.893.0",
     "@aws-sdk/credential-provider-node": "3.893.0",
