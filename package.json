{
  "name": "@adobe/spacecat-task-processor",
  "version": "1.0.17",
  "description": "SpaceCat Task Processor",
  "main": "src/index.js",
  "type": "module",
  "engines": {
    "node": ">=22.0.0 <23.0.0",
    "npm": ">=10.9.0 <12.0.0"
  },
  "scripts": {
    "start": "nodemon",
    "test": "c8 mocha -i -g 'Post-Deploy' --spec=test/**/*.test.js",
    "test-postdeploy": "mocha -g 'Post-Deploy' --spec=test/**/*.test.js",
    "lint": "eslint .",
    "lint:fix": "eslint . --fix",
    "logs": "aws logs tail /aws/lambda/spacecat-services--task-processor",
    "semantic-release": "semantic-release",
    "semantic-release-dry": "semantic-release --dry-run --no-ci --branches $CI_BRANCH",
    "build": "hedy -v --test-bundle",
    "deploy": "hedy -v --deploy --aws-deploy-bucket=spacecat-prod-deploy --pkgVersion=latest",
    "deploy-stage": "hedy -v --deploy --aws-deploy-bucket=spacecat-stage-deploy --pkgVersion=latest",
    "deploy-dev": "hedy -v --deploy --pkgVersion=ci$CI_BUILD_NUM -l latest --aws-deploy-bucket=spacecat-dev-deploy --cleanup-ci=24h",
    "deploy-secrets": "hedy --aws-update-secrets --params-file=secrets/secrets.env",
    "prepare": "husky",
    "local-build": "sam build",
    "local-run": "sam local invoke",
    "local-watch": "node scripts/watch-and-copy.js"
  },
  "wsk": {
    "target": "aws",
    "name": "spacecat-services/task-processor@${version}",
    "memory": 6144,
    "awsRole!important": "arn:aws:iam::${env.AWS_ACCOUNT_ID}:role/spacecat-role-lambda-generic",
    "testUrl": "/_status_check/healthcheck.json",
    "awsAttachAuthorizer": "",
    "dev": {
      "params-file": "secrets/dev-secrets.json"
    },
    "fastlyServiceId!important": "",
    "timeout": 900000,
    "nodeVersion": 22,
    "static": []
  },
  "repository": {
    "type": "git",
    "url": "https://github.com/adobe/spacecat-task-processor"
  },
  "author": "",
  "license": "Apache-2.0",
  "bugs": {
    "url": "https://github.com/adobe/spacecat-task-processor/issues"
  },
  "homepage": "https://github.com/adobe/spacecat-task-processor#readme",
  "mocha": {
    "require": "test/setup-env.js",
    "recursive": "true",
    "reporter": "mocha-multi-reporters",
    "reporter-options": "configFile=.mocha-multi.json"
  },
  "dependencies": {
    "@adobe/fetch": "4.2.2",
    "@adobe/helix-shared-secrets": "2.2.10",
    "@adobe/helix-shared-wrap": "2.0.2",
    "@adobe/helix-status": "10.1.5",
    "@adobe/helix-universal": "5.2.2",
    "@adobe/helix-universal-logger": "3.0.27",
<<<<<<< HEAD
    "@adobe/spacecat-shared-data-access": "github:adobe/spacecat-shared#f9cdcb7",
=======
    "@adobe/spacecat-shared-data-access": "2.43.0",
>>>>>>> fe58e59c
    "@adobe/spacecat-shared-http-utils": "1.15.2",
    "@adobe/spacecat-shared-slack-client": "^1.3.12",
    "@adobe/spacecat-shared-utils": "1.44.1",
    "@aws-sdk/client-lambda": "3.851.0",
    "@aws-sdk/client-sqs": "3.854.0",
    "@aws-sdk/credential-provider-node": "3.848.0",
    "aws-xray-sdk": "3.10.3",
    "cheerio": "1.1.2",
    "diff": "7.0.0",
    "franc-min": "6.2.0",
    "get-xpath": "3.3.0",
    "jsdom": "26.1.0",
    "urijs": "1.19.11"
  },
  "devDependencies": {
    "@adobe/eslint-config-helix": "2.0.9",
    "@adobe/helix-deploy": "https://gitpkg.now.sh/alinarublea/helix-deploy?main",
    "@adobe/helix-universal": "5.2.2",
    "@adobe/helix-universal-devserver": "1.1.132",
    "@adobe/semantic-release-coralogix": "1.1.38",
    "@adobe/semantic-release-skms-cmr": "1.1.5",
<<<<<<< HEAD
    "@redocly/cli": "^1.34.5",
=======
    "@redocly/cli": "1.34.5",
>>>>>>> fe58e59c
    "@semantic-release/changelog": "6.0.3",
    "@semantic-release/exec": "7.1.0",
    "@semantic-release/git": "10.0.1",
    "@semantic-release/npm": "12.0.2",
    "@typescript-eslint/eslint-plugin": "8.38.0",
    "@typescript-eslint/parser": "8.38.0",
    "c8": "10.1.3",
    "chai": "5.2.1",
    "chai-as-promised": "8.0.1",
    "chokidar": "4.0.3",
    "dotenv": "16.6.1",
    "eslint": "8.57.1",
    "esmock": "2.7.1",
    "husky": "9.1.7",
    "junit-report-builder": "5.1.1",
    "lint-staged": "15.5.2",
    "mocha": "11.7.1",
    "mocha-multi-reporters": "1.5.1",
    "mocha-suppress-logs": "0.6.0",
    "nock": "14.0.7",
    "nodemon": "3.1.10",
    "semantic-release": "24.2.7",
    "sinon": "20.0.0",
    "sinon-chai": "4.0.0",
    "typescript": "5.8.3",
    "yaml": "2.8.0"
  },
  "lint-staged": {
    "*.js": "eslint",
    "*.ts": "eslint",
    "*.cjs": "eslint"
  },
  "nodemonConfig": {
    "exec": "node --inspect ./test/dev/server.mjs",
    "watch": [
      ".env",
      "."
    ],
    "ext": ".js, .cjs, .ejs, .css"
  }
}<|MERGE_RESOLUTION|>--- conflicted
+++ resolved
@@ -65,11 +65,7 @@
     "@adobe/helix-status": "10.1.5",
     "@adobe/helix-universal": "5.2.2",
     "@adobe/helix-universal-logger": "3.0.27",
-<<<<<<< HEAD
-    "@adobe/spacecat-shared-data-access": "github:adobe/spacecat-shared#f9cdcb7",
-=======
-    "@adobe/spacecat-shared-data-access": "2.43.0",
->>>>>>> fe58e59c
+    "@adobe/spacecat-shared-data-access": "github:adobe/spacecat-shared#test",
     "@adobe/spacecat-shared-http-utils": "1.15.2",
     "@adobe/spacecat-shared-slack-client": "^1.3.12",
     "@adobe/spacecat-shared-utils": "1.44.1",
@@ -91,11 +87,7 @@
     "@adobe/helix-universal-devserver": "1.1.132",
     "@adobe/semantic-release-coralogix": "1.1.38",
     "@adobe/semantic-release-skms-cmr": "1.1.5",
-<<<<<<< HEAD
-    "@redocly/cli": "^1.34.5",
-=======
     "@redocly/cli": "1.34.5",
->>>>>>> fe58e59c
     "@semantic-release/changelog": "6.0.3",
     "@semantic-release/exec": "7.1.0",
     "@semantic-release/git": "10.0.1",
